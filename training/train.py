--- conflicted
+++ resolved
@@ -20,11 +20,7 @@
 runtime_env = {
     "env_vars": {
         "ENVIRONMENT": os.environ["ENVIRONMENT"],
-<<<<<<< HEAD
-    },
-=======
     }
->>>>>>> 56944592
 }
 
 # Define the scaling configuration
@@ -292,26 +288,8 @@
             run_config=RunConfig(results_dir),
         )
 
-<<<<<<< HEAD
-with TemporaryDirectory() as results_dir:
-    # Create the trainer
-    trainer = TorchTrainer(
-        train_func,
-        train_loop_config=train_config,
-        scaling_config=scaling_config,
-        run_config=RunConfig(results_dir),
-    )
-
-# Start training
-try:
-    results = trainer.fit()
-    print(f"Training completed with results: {results}")
-finally:
-    ray.shutdown()
-=======
     # Start training
     try:
         results = trainer.fit()
     finally:
-        ray.shutdown()
->>>>>>> 56944592
+        ray.shutdown()