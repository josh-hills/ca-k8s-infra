FROM ubuntu:20.04
ARG TARGETPLATFORM

# Install required packages in a single layer
RUN apt-get update && apt-get install -y \
    python3-pip \
    wget \
    curl \
    git \
    && apt-get clean \
    && rm -rf /var/lib/apt/lists/*

<<<<<<< HEAD
# Install MinIO client
RUN  wget https://dl.min.io/client/mc/release/linux-amd64/mc \
=======
# Install Python packages in a separate layer
RUN pip3 install --no-cache-dir huggingface_hub datasets

RUN  ARCH=$(echo $TARGETPLATFORM | cut -d / -f 2) && \
    wget https://dl.min.io/client/mc/release/linux-${ARCH}/mc \
>>>>>>> 56944592
    && chmod +x mc \
    && mv mc /usr/local/bin/

# Default command when container starts
CMD ["/bin/bash"]<|MERGE_RESOLUTION|>--- conflicted
+++ resolved
@@ -10,16 +10,9 @@
     && apt-get clean \
     && rm -rf /var/lib/apt/lists/*
 
-<<<<<<< HEAD
 # Install MinIO client
-RUN  wget https://dl.min.io/client/mc/release/linux-amd64/mc \
-=======
-# Install Python packages in a separate layer
-RUN pip3 install --no-cache-dir huggingface_hub datasets
-
 RUN  ARCH=$(echo $TARGETPLATFORM | cut -d / -f 2) && \
     wget https://dl.min.io/client/mc/release/linux-${ARCH}/mc \
->>>>>>> 56944592
     && chmod +x mc \
     && mv mc /usr/local/bin/
 
